--- conflicted
+++ resolved
@@ -34,16 +34,11 @@
         self.entity_last_poll = {}
         self.subscribed_entities = set()
         self.polling_active = False
-<<<<<<< HEAD
         self.devices_in_command = set()
         
         # CRITICAL FIX: Track initialization state
         self.entities_ready = False
         self.initialization_lock = asyncio.Lock()
-=======
-        self.devices_in_command = set()  # Track devices currently executing commands
-        self._entities_created = False  # Track if entities have been created
->>>>>>> e766fcd1
 
         self._register_event_handlers()
 
@@ -52,8 +47,6 @@
         async def on_connect():
             _LOG.info("UC Remote connected - checking if entities are ready")
             
-            # CRITICAL FIX: Don't initialize during CONNECT if already configured
-            # Instead, ensure entities are ready BEFORE UC Remote connects
             if self.config_manager.is_configured():
                 if not self.entities_ready:
                     _LOG.info("Entities not ready yet - initializing now")
@@ -71,7 +64,6 @@
 
         @self.api.listens_to(Events.SUBSCRIBE_ENTITIES)
         async def on_subscribe_entities(entity_ids: List[str]):
-<<<<<<< HEAD
             _LOG.info(f"Subscription request for {len(entity_ids)} entities")
             
             if not self.entities_ready:
@@ -79,30 +71,20 @@
                 # Try to initialize immediately
                 await self._initialize_integration()
                 
-=======
-            _LOG.info(f"Remote subscribed to {len(entity_ids)} entities. Starting polling...")
-
->>>>>>> e766fcd1
             if not self.client or not self.factory:
                 _LOG.error("Client or factory not available during subscription")
                 return
 
             self.subscribed_entities = {eid for eid in entity_ids if eid.startswith("st_")}
-<<<<<<< HEAD
             _LOG.info(f"Tracking {len(self.subscribed_entities)} subscribed entities")
             
-=======
-
->>>>>>> e766fcd1
             await self._sync_initial_state_immediate(list(self.subscribed_entities))
 
     async def setup_handler(self, msg: SetupDriver) -> Any:
         setup_result = await self.setup_flow.handle_setup_request(msg)
         if isinstance(setup_result, uc.SetupComplete):
-<<<<<<< HEAD
             _LOG.info("Setup complete. Pre-initializing entities before UC Remote connects")
-            # CRITICAL FIX: Initialize entities immediately after setup
-            # This ensures entities exist BEFORE UC Remote tries to subscribe
+
             await self._initialize_integration()
         return setup_result
 
@@ -111,21 +93,6 @@
         async with self.initialization_lock:
             if self.entities_ready:
                 _LOG.debug("Entities already initialized")
-=======
-            _LOG.info("Setup complete. Initializing integration immediately.")
-            self._entities_created = False  # Reset flag to force entity creation
-            self.loop.create_task(self._initialize_integration())
-        return setup_result
-
-    async def _initialize_integration(self):
-        try:
-            await self.api.set_device_state(DeviceStates.CONNECTING)
-            self.config = self.config_manager.load_config()
-            access_token = self.config.get("access_token")
-            if not access_token:
-                _LOG.error("No access token found in configuration")
-                await self.api.set_device_state(DeviceStates.ERROR)
->>>>>>> e766fcd1
                 return
                 
             try:
@@ -140,7 +107,6 @@
                     await self.api.set_device_state(DeviceStates.ERROR)
                     return
 
-<<<<<<< HEAD
                 self.client = SmartThingsClient(access_token)
                 self.factory = SmartThingsEntityFactory(self.client, self.api)
                 self.factory.command_callback = self.track_device_command
@@ -161,63 +127,23 @@
 
     async def _create_all_entities(self):
         """Create all entities and add them to available_entities"""
-=======
-            # Create/recreate client and factory
-            if self.client:
-                await self.client.close()
-            self.client = SmartThingsClient(access_token)
-            
-            if not self.factory:
-                self.factory = SmartThingsEntityFactory(self.client, self.api)
-                self.factory.command_callback = self.track_device_command
-
-            # CRITICAL FIX: Only create entities if not already created
-            existing_entities = len(self.api.available_entities.get_all())
-            _LOG.info(f"Found {existing_entities} existing entities")
-            
-            if not self._entities_created and existing_entities == 0:
-                _LOG.info("Creating entities for first time or after setup...")
-                await self._create_entities()
-                self._entities_created = True
-            else:
-                _LOG.info("Entities already exist - skipping creation, connecting clients only")
-
-            await self.api.set_device_state(DeviceStates.CONNECTED)
-            _LOG.info("SmartThings integration initialized successfully")
-
-            await self._start_polling()
-
-        except Exception as e:
-            _LOG.error(f"Failed to initialize integration: {e}", exc_info=True)
-            await self.api.set_device_state(DeviceStates.ERROR)
-
-    async def _create_entities(self):
-        if not self.client or not self.factory:
-            _LOG.error("Client or factory not available for entity creation")
-            return
-
->>>>>>> e766fcd1
         try:
             location_id = self.config.get("location_id")
             if not location_id:
                 _LOG.error("No location_id found in configuration")
                 return
 
-<<<<<<< HEAD
             # Clear any existing entities to prevent duplicates
             self.api.available_entities.clear()
             _LOG.info("Cleared existing available entities")
 
             # Fetch devices and rooms
-=======
->>>>>>> e766fcd1
             async with self.client:
                 devices_raw = await self.client.get_devices(location_id)
                 rooms = await self.client.get_rooms(location_id)
 
             room_names = {room["roomId"]: room["name"] for room in rooms}
             created_count = 0
-<<<<<<< HEAD
             total_devices = len(devices_raw)
 
             _LOG.info(f"Processing {total_devices} devices from SmartThings...")
@@ -229,46 +155,17 @@
                     area = room_names.get(device_data.get("roomId"))
                     
                     entity = self.factory.create_entity(device_data, self.config, area)
-=======
-
-            _LOG.info(f"Processing {len(devices_raw)} devices from SmartThings...")
-
-            for device_data in devices_raw:
-                try:
-                    device_name = device_data.get("label") or device_data.get("name", "Unknown")
-                    device_type = device_data.get("deviceTypeName", "")
-                    capabilities = set()
-
-                    for component in device_data.get("components", []):
-                        for cap in component.get("capabilities", []):
-                            cap_id = cap.get("id", "")
-                            if cap_id:
-                                capabilities.add(cap_id)
-
-                    _LOG.debug(f"Processing device: {device_name}")
-                    _LOG.debug(f"  - Device Type: {device_type}")
-                    _LOG.debug(f"  - Capabilities ({len(capabilities)}): {list(capabilities)}")
-
-                    entity = self.factory.create_entity(device_data, self.config, room_names.get(device_data.get("roomId")))
->>>>>>> e766fcd1
                     if entity:
                         if self.api.available_entities.add(entity):
                             created_count += 1
                             _LOG.debug(f"[{i}/{total_devices}] Created entity: {entity.id} ({device_name})")
                         else:
-<<<<<<< HEAD
                             _LOG.warning(f"Failed to add entity {entity.id} to available_entities")
-=======
-                            _LOG.debug(f"Entity {entity.id} already exists - skipping")
-                    else:
-                        _LOG.debug(f"No entity created for device: {device_name}")
->>>>>>> e766fcd1
 
                 except Exception as e:
                     device_name = device_data.get("label", device_data.get("name", "Unknown"))
                     _LOG.error(f"Error creating entity for device {device_name}: {e}")
 
-<<<<<<< HEAD
             _LOG.info(f"=== ENTITY CREATION COMPLETE: {created_count}/{total_devices} entities ready ===")
             
             # Verify entities are actually available
@@ -279,16 +176,12 @@
                 _LOG.error(f"MISMATCH: Created {created_count} but only {available_count} in store!")
             
             return created_count > 0
-=======
-            _LOG.info(f"Entity creation summary: {created_count} entities created from {len(devices_raw)} devices")
->>>>>>> e766fcd1
 
         except Exception as e:
             _LOG.error(f"Failed to create entities: {e}", exc_info=True)
             return False
 
     async def _sync_initial_state_immediate(self, entity_ids: List[str]):
-<<<<<<< HEAD
         _LOG.info(f"Starting initial state sync for {len(entity_ids)} entities")
 
         # Wait a moment for entities to settle in configured_entities
@@ -300,15 +193,11 @@
         if len(configured_entities) == 0:
             _LOG.error("No configured entities found - subscription likely failed")
             return
-=======
-        _LOG.info(f"Syncing initial state for {len(entity_ids)} entities...")
->>>>>>> e766fcd1
 
         import time
         start_time = time.time()
         synced_count = 0
 
-<<<<<<< HEAD
         # Sync in smaller batches to be gentle on the API
         batch_size = 5
         for i in range(0, len(entity_ids), batch_size):
@@ -325,27 +214,6 @@
             # Small delay between batches
             if i + batch_size < len(entity_ids):
                 await asyncio.sleep(0.2)
-=======
-        batch_size = 6
-        for i in range(0, len(entity_ids), batch_size):
-            batch = entity_ids[i:i + batch_size]
-
-            tasks = []
-            for entity_id in batch:
-                entity = self.api.configured_entities.get(entity_id)
-                if entity:
-                    device_id = entity_id[3:]
-                    tasks.append(self._sync_single_entity(entity, device_id))
-
-            if tasks:
-                results = await asyncio.gather(*tasks, return_exceptions=True)
-                for result in results:
-                    if result is True:
-                        synced_count += 1
-
-            if i + batch_size < len(entity_ids):
-                await asyncio.sleep(0.3)
->>>>>>> e766fcd1
 
         sync_time = time.time() - start_time
         _LOG.info(f"Initial state sync completed: {synced_count}/{len(entity_ids)} entities in {sync_time:.1f}s")
@@ -365,24 +233,12 @@
 
             if device_status:
                 self.factory.update_entity_attributes(entity, device_status)
-<<<<<<< HEAD
                 self.api.configured_entities.update_attributes(entity.id, entity.attributes)
                 _LOG.debug(f"Synced state for {entity.name}")
                 return True
             else:
                 _LOG.warning(f"No status data for {entity_id}")
                 return False
-=======
-
-                self.api.configured_entities.update_attributes(entity.id, entity.attributes)
-
-                if old_attributes != entity.attributes:
-                    _LOG.info(f"Initial sync: {entity.name} -> {entity.attributes}")
-                else:
-                    _LOG.debug(f"Initial sync: {entity.name} (no change)")
-
-                return True
->>>>>>> e766fcd1
 
         except Exception as e:
             _LOG.error(f"Failed to sync entity {entity_id}: {e}")
@@ -408,14 +264,8 @@
                     continue
 
                 await self._poll_entities_intelligently()
-<<<<<<< HEAD
                 consecutive_errors = 0
                 
-=======
-
-                consecutive_errors = 0
-
->>>>>>> e766fcd1
                 sleep_time = self._calculate_polling_interval()
                 await asyncio.sleep(sleep_time)
 
@@ -430,12 +280,7 @@
                     _LOG.error(f"Too many consecutive errors ({consecutive_errors}), stopping polling")
                     break
 
-<<<<<<< HEAD
                 await asyncio.sleep(min(30, 5 * consecutive_errors))
-=======
-                error_sleep = min(30, 5 * consecutive_errors)
-                await asyncio.sleep(error_sleep)
->>>>>>> e766fcd1
 
         self.polling_active = False
 
@@ -451,50 +296,20 @@
                 continue
 
             device_id = entity_id[3:]
-<<<<<<< HEAD
-=======
-
->>>>>>> e766fcd1
             if device_id in self.devices_in_command:
                 continue
 
             last_poll = self.entity_last_poll.get(entity_id, 0)
-<<<<<<< HEAD
-=======
-
->>>>>>> e766fcd1
             required_interval = self._get_entity_polling_interval(entity_id, now)
 
             if now - last_poll >= required_interval:
                 entities_to_poll.append((entity_id, device_id, entity))
 
-<<<<<<< HEAD
         if entities_to_poll:
             _LOG.debug(f"Polling {len(entities_to_poll)} entities")
             changes = await self._poll_entity_batch(entities_to_poll)
             if changes > 0:
                 _LOG.info(f"Detected {changes} state changes")
-=======
-        if not entities_to_poll:
-            _LOG.debug("No entities need polling at this time")
-            return
-
-        _LOG.debug(f"Polling {len(entities_to_poll)} entities")
-
-        batch_size = 5
-        changes_detected = 0
-
-        for i in range(0, len(entities_to_poll), batch_size):
-            batch = entities_to_poll[i:i + batch_size]
-            batch_changes = await self._poll_entity_batch(batch)
-            changes_detected += batch_changes
-
-            if i + batch_size < len(entities_to_poll):
-                await asyncio.sleep(0.4)
-
-        if changes_detected > 0:
-            _LOG.info(f"Detected {changes_detected} state changes in polling")
->>>>>>> e766fcd1
 
     async def _poll_entity_batch(self, entity_batch):
         """Poll a batch of entities"""
@@ -502,7 +317,6 @@
         now = time.time()
         changes_detected = 0
 
-<<<<<<< HEAD
         batch_size = 5
         for i in range(0, len(entity_batch), batch_size):
             batch = entity_batch[i:i + batch_size]
@@ -530,50 +344,18 @@
             # Small delay between batches
             if i + batch_size < len(entity_batch):
                 await asyncio.sleep(0.3)
-=======
-        for entity_id, device_id, entity in entity_batch:
-            try:
-                old_attributes = dict(entity.attributes)
-
-                async with self.client:
-                    device_status = await self.client.get_device_status(device_id)
-
-                if device_status:
-                    self.factory.update_entity_attributes(entity, device_status)
-                    self.entity_last_poll[entity_id] = now
-
-                    if old_attributes != entity.attributes:
-                        changes_detected += 1
-                        _LOG.info(f"State changed via polling: {entity.name} -> {entity.attributes}")
-
-                    self.api.configured_entities.update_attributes(entity.id, entity.attributes)
-
-                else:
-                    _LOG.debug(f"No status data for {entity.name}")
-
-            except Exception as e:
-                _LOG.warning(f"Failed to poll {entity_id}: {e}")
->>>>>>> e766fcd1
 
         return changes_detected
 
     def _get_entity_polling_interval(self, entity_id: str, now: float) -> float:
         """Get polling interval for entity based on type"""
         base_interval = self.config.get("polling_interval", 12)
-<<<<<<< HEAD
-=======
-
->>>>>>> e766fcd1
         entity = self.api.configured_entities.get(entity_id)
         
         if not entity:
             return base_interval
 
         entity_type = getattr(entity, 'entity_type', None)
-<<<<<<< HEAD
-=======
-
->>>>>>> e766fcd1
         if entity_type in ['light', 'switch']:
             return max(base_interval * 0.8, 6)
         elif entity_type == 'sensor':
@@ -618,10 +400,7 @@
     async def _cleanup(self):
         """Clean up integration resources"""
         self.polling_active = False
-<<<<<<< HEAD
         self.entities_ready = False
-=======
->>>>>>> e766fcd1
 
         if self.status_update_task and not self.status_update_task.done():
             self.status_update_task.cancel()
@@ -645,26 +424,15 @@
     loop = asyncio.get_event_loop()
     api = IntegrationAPI(loop)
     integration = SmartThingsIntegration(api, loop)
-<<<<<<< HEAD
     
-    # CRITICAL FIX: Pre-initialize entities if already configured
-    # This ensures entities exist BEFORE UC Remote tries to connect/subscribe
     if integration.config_manager.is_configured():
         _LOG.info("Integration is configured - pre-initializing entities")
-        # Don't await here - let it initialize in background
         loop.create_task(integration._initialize_integration())
     
     await api.init("driver.json", integration.setup_handler)
 
     _LOG.info("SmartThings Integration is running")
     try:
-=======
-    await api.init("driver.json", integration.setup_handler)
-
-    _LOG.info("SmartThings Integration is now running. Press Ctrl+C to stop.")
-    try:
-        # This is the original, correct way to keep the script alive
->>>>>>> e766fcd1
         while True:
             await asyncio.sleep(3600)
     except (KeyboardInterrupt, asyncio.CancelledError):
